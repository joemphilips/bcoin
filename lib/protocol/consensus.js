--- conflicted
+++ resolved
@@ -243,7 +243,6 @@
 exports.BIP16_TIME = 1333238400;
 
 /**
-<<<<<<< HEAD
  * A hash of all zeroes.
  * @const {Buffer}
  * @default
@@ -259,7 +258,8 @@
 
 exports.NULL_HASH =
   '0000000000000000000000000000000000000000000000000000000000000000';
-=======
+
+/**
  * Anti replay commitment.
  * @const {String}
  * @default
@@ -275,7 +275,6 @@
  */
 
 exports.UAHF_TIME = 1501590000;
->>>>>>> afd34c46
 
 /**
  * Convert a compact number to a big number.
@@ -404,10 +403,7 @@
   const TOP_BITS = exports.VERSION_TOP_BITS;
   const bits = (version & TOP_MASK) >>> 0;
   const mask = 1 << bit;
-<<<<<<< HEAD
   return bits === TOP_BITS && (version & mask) !== 0;
-=======
-  return (bits >>> 0) === topBits && (version & mask) !== 0;
 };
 
 /**
@@ -419,5 +415,4 @@
 exports.maxBlockSigops = function maxBlockSigops(size) {
   const mb = 1 + ((size - 1) / 1e6 | 0);
   return mb * exports.MAX_BLOCK_SIGOPS_PER_MB;
->>>>>>> afd34c46
 };