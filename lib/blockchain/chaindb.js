/*!
 * chaindb.js - blockchain data management for bcoin
 * Copyright (c) 2014-2015, Fedor Indutny (MIT License)
 * Copyright (c) 2014-2017, Christopher Jeffrey (MIT License).
 * https://github.com/bcoin-org/bcoin
 */

'use strict';

const assert = require('assert');
const bdb = require('bdb');
const bio = require('bufio');
const LRU = require('blru');
const Amount = require('../btc/amount');
const Network = require('../protocol/network');
const CoinView = require('../coins/coinview');
const UndoCoins = require('../coins/undocoins');
const layout = require('./layout');
const util = require('../utils/util');
const consensus = require('../protocol/consensus');
const Block = require('../primitives/block');
const Outpoint = require('../primitives/outpoint');
const ChainEntry = require('./chainentry');
const CoinEntry = require('../coins/coinentry');

/**
 * ChainDB
 * @alias module:blockchain.ChainDB
 */

class ChainDB {
  /**
   * Create a chaindb.
   * @constructor
   */

  constructor(options) {
    this.options = options;
    this.network = this.options.network;
    this.logger = this.options.logger.context('chaindb');

    this.db = bdb.create(this.options);
    this.stateCache = new StateCache(this.network);
    this.state = new ChainState();
    this.pending = null;
    this.current = null;

    this.coinCache = new LRU(this.options.coinCache, getSize);
    this.cacheHash = new LRU(this.options.entryCache);
    this.cacheHeight = new LRU(this.options.entryCache);
  }

  /**
   * Open and wait for the database to load.
   * @returns {Promise}
   */

  async open() {
    this.logger.info('Opening ChainDB...');

    await this.db.open();
    await this.db.verify(layout.V.build(), 'chain', 5);

<<<<<<< HEAD
    const state = await this.getState();
=======
  await this.db.open();
  await this.db.checkVersion('V', 0x80 | 3);
>>>>>>> afd34c46

    if (state) {
      // Verify options have not changed.
      await this.verifyFlags(state);

      // Verify deployment params have not changed.
      await this.verifyDeployments();

      // Load state caches.
      this.stateCache = await this.getStateCache();

      // Grab the chainstate if we have one.
      this.state = state;

      this.logger.info('ChainDB successfully loaded.');
    } else {
      // Database is fresh.
      // Write initial state.
      await this.saveFlags();
      await this.saveDeployments();
      await this.saveGenesis();

      this.logger.info('ChainDB successfully initialized.');
    }

    this.logger.info(
      'Chain State: hash=%s tx=%d coin=%d value=%s.',
      this.state.rhash(),
      this.state.tx,
      this.state.coin,
      Amount.btc(this.state.value));
  }

  /**
   * Close and wait for the database to close.
   * @returns {Promise}
   */

  close() {
    return this.db.close();
  }

  /**
   * Start a batch.
   * @returns {Batch}
   */

  start() {
    assert(!this.current);
    assert(!this.pending);

    this.current = this.db.batch();
    this.pending = this.state.clone();

    this.coinCache.start();
    this.cacheHash.start();
    this.cacheHeight.start();

    return this.current;
  }

  /**
   * Put key and value to current batch.
   * @param {String} key
   * @param {Buffer} value
   */

  put(key, value) {
    assert(this.current);
    this.current.put(key, value);
  }

  /**
   * Delete key from current batch.
   * @param {String} key
   */

  del(key) {
    assert(this.current);
    this.current.del(key);
  }

  /**
   * Get current batch.
   * @returns {Batch}
   */

  batch() {
    assert(this.current);
    return this.current;
  }

  /**
   * Drop current batch.
   * @returns {Batch}
   */

  drop() {
    const batch = this.current;

    assert(this.current);
    assert(this.pending);

    this.current = null;
    this.pending = null;

    this.coinCache.drop();
    this.cacheHash.drop();
    this.cacheHeight.drop();
    this.stateCache.drop();

    batch.clear();
  }

  /**
   * Commit current batch.
   * @returns {Promise}
   */

  async commit() {
    assert(this.current);
    assert(this.pending);

    try {
      await this.current.write();
    } catch (e) {
      this.current = null;
      this.pending = null;
      this.coinCache.drop();
      this.cacheHash.drop();
      this.cacheHeight.drop();
      throw e;
    }

    // Overwrite the entire state
    // with our new best state
    // only if it is committed.
    // Note that alternate chain
    // tips do not commit anything.
    if (this.pending.committed)
      this.state = this.pending;

    this.current = null;
    this.pending = null;

    this.coinCache.commit();
    this.cacheHash.commit();
    this.cacheHeight.commit();
    this.stateCache.commit();
  }

  /**
   * Test the cache for a present entry hash or height.
   * @param {Hash|Number} block - Hash or height.
   */

  hasCache(block) {
    if (typeof block === 'number')
      return this.cacheHeight.has(block);

    assert(typeof block === 'string');

    return this.cacheHash.has(block);
  }

  /**
   * Get an entry directly from the LRU cache.
   * @param {Hash|Number} block - Hash or height.
   */

  getCache(block) {
    if (typeof block === 'number')
      return this.cacheHeight.get(block);

    assert(typeof block === 'string');

    return this.cacheHash.get(block);
  }

  /**
   * Get the height of a block by hash.
   * @param {Hash} hash
   * @returns {Promise} - Returns Number.
   */

  async getHeight(hash) {
    if (typeof hash === 'number')
      return hash;

    assert(typeof hash === 'string');

    if (hash === consensus.NULL_HASH)
      return -1;

    const entry = this.cacheHash.get(hash);

    if (entry)
      return entry.height;

    const height = await this.db.get(layout.h.build(hash));

    if (!height)
      return -1;

    return height.readUInt32LE(0, true);
  }

  /**
   * Get the hash of a block by height. Note that this
   * will only return hashes in the main chain.
   * @param {Number} height
   * @returns {Promise} - Returns {@link Hash}.
   */

  async getHash(height) {
    if (typeof height === 'string')
      return height;

    assert(typeof height === 'number');

    if (height < 0)
      return null;

    const entry = this.cacheHeight.get(height);

    if (entry)
      return entry.hash;

    const hash = await this.db.get(layout.H.build(height));

    if (!hash)
      return null;

    return hash.toString('hex');
  }

  /**
   * Retrieve a chain entry by height.
   * @param {Number} height
   * @returns {Promise} - Returns {@link ChainEntry}.
   */

  async getEntryByHeight(height) {
    assert(typeof height === 'number');

    if (height < 0)
      return null;

    const cache = this.cacheHeight.get(height);

    if (cache)
      return cache;

    const data = await this.db.get(layout.H.build(height));

    if (!data)
      return null;

    const hash = data.toString('hex');

    const state = this.state;
    const entry = await this.getEntryByHash(hash);

    if (!entry)
      return null;

    // By the time getEntry has completed,
    // a reorg may have occurred. This entry
    // may not be on the main chain anymore.
    if (this.state === state)
      this.cacheHeight.set(entry.height, entry);

    return entry;
  }

  /**
   * Retrieve a chain entry by hash.
   * @param {Hash} hash
   * @returns {Promise} - Returns {@link ChainEntry}.
   */

  async getEntryByHash(hash) {
    assert(typeof hash === 'string');

    if (hash === consensus.NULL_HASH)
      return null;

    const cache = this.cacheHash.get(hash);

    if (cache)
      return cache;

    const raw = await this.db.get(layout.e.build(hash));

    if (!raw)
      return null;

    const entry = ChainEntry.fromRaw(raw);

    // There's no efficient way to check whether
    // this is in the main chain or not, so
    // don't add it to the height cache.
    this.cacheHash.set(entry.hash, entry);

    return entry;
  }

  /**
   * Retrieve a chain entry.
   * @param {Number|Hash} block - Height or hash.
   * @returns {Promise} - Returns {@link ChainEntry}.
   */

  getEntry(block) {
    if (typeof block === 'number')
      return this.getEntryByHeight(block);
    return this.getEntryByHash(block);
  }

  /**
   * Test whether the chain contains a block.
   * @param {Hash} hash
   * @returns {Promise} - Returns Boolean.
   */

  async hasEntry(hash) {
    const height = await this.getHeight(hash);
    return height !== -1;
  }

  /**
   * Get ancestor by `height`.
   * @param {ChainEntry} entry
   * @param {Number} height
   * @returns {Promise} - Returns ChainEntry.
   */

  async getAncestor(entry, height) {
    if (height < 0)
      return null;

    assert(height >= 0);
    assert(height <= entry.height);

    if (await this.isMainChain(entry))
      return this.getEntryByHeight(height);

    while (entry.height !== height) {
      const cache = this.getPrevCache(entry);

      if (cache)
        entry = cache;
      else
        entry = await this.getPrevious(entry);

      assert(entry);
    }

    return entry;
  }

  /**
   * Get previous entry.
   * @param {ChainEntry} entry
   * @returns {Promise} - Returns ChainEntry.
   */

  getPrevious(entry) {
    return this.getEntryByHash(entry.prevBlock);
  }

  /**
   * Get previous cached entry.
   * @param {ChainEntry} entry
   * @returns {ChainEntry|null}
   */

  getPrevCache(entry) {
    return this.cacheHash.get(entry.prevBlock) || null;
  }

  /**
   * Get next entry.
   * @param {ChainEntry} entry
   * @returns {Promise} - Returns ChainEntry.
   */

  async getNext(entry) {
    const hash = await this.getNextHash(entry.hash);

    if (!hash)
      return null;

    return this.getEntryByHash(hash);
  }

  /**
   * Get next entry.
   * @param {ChainEntry} entry
   * @returns {Promise} - Returns ChainEntry.
   */

  async getNextEntry(entry) {
    const next = await this.getEntryByHeight(entry.height + 1);

    if (!next)
      return null;

    // Not on main chain.
    if (next.prevBlock !== entry.hash)
      return null;

    return next;
  }

  /**
   * Retrieve the tip entry from the tip record.
   * @returns {Promise} - Returns {@link ChainEntry}.
   */

  getTip() {
    return this.getEntryByHash(this.state.tip);
  }

  /**
   * Retrieve the tip entry from the tip record.
   * @returns {Promise} - Returns {@link ChainState}.
   */

  async getState() {
    const data = await this.db.get(layout.R.build());

    if (!data)
      return null;

    return ChainState.fromRaw(data);
  }

  /**
   * Write genesis block to database.
   * @returns {Promise}
   */

  async saveGenesis() {
    const genesis = this.network.genesisBlock;
    const block = Block.fromRaw(genesis, 'hex');
    const entry = ChainEntry.fromBlock(block);

    this.logger.info('Writing genesis block to ChainDB.');

    return this.save(entry, block, new CoinView());
  }

  /**
   * Retrieve the database flags.
   * @returns {Promise} - Returns {@link ChainFlags}.
   */

  async getFlags() {
    const data = await this.db.get(layout.O.build());

    if (!data)
      return null;

    return ChainFlags.fromRaw(data);
  }

  /**
   * Verify current options against db options.
   * @param {ChainState} state
   * @returns {Promise}
   */

  async verifyFlags(state) {
    const options = this.options;
    const flags = await this.getFlags();

    let needsSave = false;
    let needsPrune = false;

    if (!flags)
      throw new Error('No flags found.');

    if (options.network !== flags.network)
      throw new Error('Network mismatch for chain.');

    if (options.spv && !flags.spv)
      throw new Error('Cannot retroactively enable SPV.');

    if (!options.spv && flags.spv)
      throw new Error('Cannot retroactively disable SPV.');

    if (!flags.witness) {
      if (!options.forceFlags)
        throw new Error('Cannot retroactively enable witness.');
      needsSave = true;
    }

    if (options.bip91 !== flags.bip91) {
      if (!options.forceFlags)
        throw new Error('Cannot retroactively alter BIP91 flag.');
      needsSave = true;
    }

    if (options.bip148 !== flags.bip148) {
      if (!options.forceFlags)
        throw new Error('Cannot retroactively alter BIP148 flag.');
      needsSave = true;
    }

    if (options.prune && !flags.prune) {
      if (!options.forceFlags)
        throw new Error('Cannot retroactively prune.');
      needsPrune = true;
    }

    if (!options.prune && flags.prune)
      throw new Error('Cannot retroactively unprune.');

    if (needsSave) {
      await this.logger.info('Rewriting chain flags.');
      await this.saveFlags();
    }

    if (needsPrune) {
      await this.logger.info('Retroactively pruning chain.');
      await this.prune(state.tip);
    }
  }

  /**
   * Get state caches.
   * @returns {Promise} - Returns {@link StateCache}.
   */

  async getStateCache() {
    const stateCache = new StateCache(this.network);

    const items = await this.db.range({
      gte: layout.v.min(),
      lte: layout.v.max(),
      values: true
    });

    for (const item of items) {
      const [bit, hash] = layout.v.parse(item.key);
      const state = item.value[0];
      stateCache.insert(bit, hash, state);
    }

    return stateCache;
  }

  /**
   * Save deployment table.
   * @returns {Promise}
   */

  saveDeployments() {
    const b = this.db.batch();
    this.writeDeployments(b);
    return b.write();
  }

  /**
   * Save deployment table.
   * @returns {Promise}
   */

  writeDeployments(b) {
    const bw = bio.write(1 + 17 * this.network.deploys.length);

    bw.writeU8(this.network.deploys.length);

    for (const deployment of this.network.deploys) {
      bw.writeU8(deployment.bit);
      bw.writeU32(deployment.startTime);
      bw.writeU32(deployment.timeout);
      bw.writeI32(deployment.threshold);
      bw.writeI32(deployment.window);
    }

    b.put(layout.D.build(), bw.render());
  }

  /**
   * Check for outdated deployments.
   * @private
   * @returns {Promise}
   */

  async checkDeployments() {
    const raw = await this.db.get(layout.D.build());

    assert(raw, 'No deployment table found.');

    const br = bio.read(raw);
    const count = br.readU8();
    const invalid = [];

    for (let i = 0; i < count; i++) {
      const bit = br.readU8();
      const start = br.readU32();
      const timeout = br.readU32();
      const threshold = br.readI32();
      const window = br.readI32();
      const deployment = this.network.byBit(bit);

      if (deployment
          && start === deployment.startTime
          && timeout === deployment.timeout
          && threshold === deployment.threshold
          && window === deployment.window) {
        continue;
      }

      invalid.push(bit);
    }

    return invalid;
  }

  /**
   * Potentially invalidate state cache.
   * @returns {Promise}
   */

  async verifyDeployments() {
    let invalid;

    try {
      invalid = await this.checkDeployments();
    } catch (e) {
      if (e.type !== 'EncodingError')
        throw e;
      invalid = [];
      for (let i = 0; i < 32; i++)
        invalid.push(i);
    }

    if (invalid.length === 0)
      return true;

    const b = this.db.batch();

    for (const bit of invalid) {
      this.logger.warning('Versionbit deployment params modified.');
      this.logger.warning('Invalidating cache for bit %d.', bit);
      await this.invalidateCache(bit, b);
    }

    this.writeDeployments(b);

    await b.write();

    return false;
  }

  /**
   * Invalidate state cache.
   * @private
   * @returns {Promise}
   */

  async invalidateCache(bit, b) {
    const keys = await this.db.keys({
      gte: layout.v.min(bit),
      lte: layout.v.max(bit)
    });

    for (const key of keys)
      b.del(key);
  }

  /**
   * Retroactively prune the database.
   * @returns {Promise}
   */

  async prune() {
    const options = this.options;
    const keepBlocks = this.network.block.keepBlocks;
    const pruneAfter = this.network.block.pruneAfterHeight;

    const flags = await this.getFlags();

    if (flags.prune)
      throw new Error('Chain is already pruned.');

    const height = await this.getHeight(this.state.tip);

    if (height <= pruneAfter + keepBlocks)
      return false;

    const start = pruneAfter + 1;
    const end = height - keepBlocks;
    const b = this.db.batch();

    for (let i = start; i <= end; i++) {
      const hash = await this.getHash(i);

      if (!hash)
        throw new Error(`Cannot find hash for ${i}.`);

      b.del(layout.b.build(hash));
      b.del(layout.u.build(hash));
    }

    try {
      options.prune = true;

      const flags = ChainFlags.fromOptions(options);
      assert(flags.prune);

      b.put(layout.O.build(), flags.toRaw());

      await b.write();
    } catch (e) {
      options.prune = false;
      throw e;
    }

    await this.db.compactRange();

    return true;
  }

  /**
   * Get the _next_ block hash (does not work by height).
   * @param {Hash} hash
   * @returns {Promise} - Returns {@link Hash}.
   */

  async getNextHash(hash) {
    const data = await this.db.get(layout.n.build(hash));

    if (!data)
      return null;

    return data.toString('hex');
  }

  /**
   * Check to see if a block is on the main chain.
   * @param {Hash} hash
   * @returns {Promise} - Returns Boolean.
   */

  async isMainHash(hash) {
    assert(typeof hash === 'string');

    if (hash === consensus.NULL_HASH)
      return false;

    if (hash === this.network.genesis.hash)
      return true;

    if (hash === this.state.tip)
      return true;

    const cacheHash = this.cacheHash.get(hash);

    if (cacheHash) {
      const cacheHeight = this.cacheHeight.get(cacheHash.height);
      if (cacheHeight)
        return cacheHeight.hash === hash;
    }

    if (await this.getNextHash(hash))
      return true;

    return false;
  }

  /**
   * Test whether the entry is in the main chain.
   * @param {ChainEntry} entry
   * @returns {Promise} - Returns Boolean.
   */

  async isMainChain(entry) {
    if (entry.isGenesis())
      return true;

    if (entry.hash === this.state.tip)
      return true;

    const cache = this.getCache(entry.height);

    if (cache)
      return entry.hash === cache.hash;

    if (await this.getNextHash(entry.hash))
      return true;

    return false;
  }

  /**
   * Get hash range.
   * @param {Number} [start=-1]
   * @param {Number} [end=-1]
   * @returns {Promise}
   */

  async getHashes(start = -1, end = -1) {
    if (start === -1)
      start = 0;

    if (end === -1)
      end >>>= 0;

    assert((start >>> 0) === start);
    assert((end >>> 0) === end);

    return this.db.values({
      gte: layout.H.min(start),
      lte: layout.H.max(end),
      parse: data => data.toString('hex')
    });
  }

  /**
   * Get all entries.
   * @returns {Promise} - Returns {@link ChainEntry}[].
   */

  async getEntries() {
    return this.db.values({
      gte: layout.e.min(),
      lte: layout.e.max(),
      parse: data => ChainEntry.fromRaw(data)
    });
  }

  /**
   * Get all tip hashes.
   * @returns {Promise} - Returns {@link Hash}[].
   */

  async getTips() {
    return this.db.keys({
      gte: layout.p.min(),
      lte: layout.p.max(),
      parse: key => layout.p.parse(key)
    });
  }

  /**
   * Get a coin (unspents only).
   * @private
   * @param {Outpoint} prevout
   * @returns {Promise} - Returns {@link CoinEntry}.
   */

  async readCoin(prevout) {
    if (this.options.spv)
      return null;

    const {hash, index} = prevout;
    const key = prevout.toKey();
    const state = this.state;

    const cache = this.coinCache.get(key);

    if (cache)
      return CoinEntry.fromRaw(cache);

    const raw = await this.db.get(layout.c.build(hash, index));

    if (!raw)
      return null;

    if (state === this.state)
      this.coinCache.set(key, raw);

    return CoinEntry.fromRaw(raw);
  }

  /**
   * Get a coin (unspents only).
   * @param {Hash} hash
   * @param {Number} index
   * @returns {Promise} - Returns {@link Coin}.
   */

  async getCoin(hash, index) {
    const prevout = new Outpoint(hash, index);
    const coin = await this.readCoin(prevout);

    if (!coin)
      return null;

    return coin.toCoin(prevout);
  }

  /**
   * Check whether coins are still unspent. Necessary for bip30.
   * @see https://bitcointalk.org/index.php?topic=67738.0
   * @param {TX} tx
   * @returns {Promise} - Returns Boolean.
   */

  async hasCoins(tx) {
    for (let i = 0; i < tx.outputs.length; i++) {
      const key = layout.c.build(tx.hash(), i);
      if (await this.db.has(key))
        return true;
    }
    return false;
  }

  /**
   * Get coin viewpoint.
   * @param {TX} tx
   * @returns {Promise} - Returns {@link CoinView}.
   */

  async getCoinView(tx) {
    const view = new CoinView();

    for (const {prevout} of tx.inputs) {
      const coin = await this.readCoin(prevout);

      if (coin)
        view.addEntry(prevout, coin);
    }

    return view;
  }

  /**
   * Get coin viewpoint (historical).
   * @param {TXMeta} meta
   * @returns {Promise} - Returns {@link CoinView}.
   */

  async getSpentView(meta) {
    const tx = meta.tx;
    const view = await this.getCoinView(tx);

    for (const {prevout} of tx.inputs) {
      if (view.hasEntry(prevout))
        continue;

      // TODO: partial destructured assignment?
      // eslint-disable-next-line no-unused-vars
      const {hash, index} = prevout;

      const {tx, height} = meta;

      if (index < tx.outputs.length)
        view.addIndex(tx, index, height);
    }

    return view;
  }

  /**
   * Get coins necessary to be resurrected during a reorg.
   * @param {Hash} hash
   * @returns {Promise} - Returns {@link Coin}[].
   */

  async getUndoCoins(hash) {
    const data = await this.db.get(layout.u.build(hash));

    if (!data)
      return new UndoCoins();

    return UndoCoins.fromRaw(data);
  }

  /**
   * Retrieve a block from the database (not filled with coins).
   * @param {Hash} hash
   * @returns {Promise} - Returns {@link Block}.
   */

  async getBlock(hash) {
    const data = await this.getRawBlock(hash);

    if (!data)
      return null;

    return Block.fromRaw(data);
  }

  /**
   * Retrieve a block from the database (not filled with coins).
   * @param {Hash} hash
   * @returns {Promise} - Returns {@link Block}.
   */

  async getRawBlock(block) {
    if (this.options.spv)
      return null;

    const hash = await this.getHash(block);

    if (!hash)
      return null;

    return this.db.get(layout.b.build(hash));
  }

  /**
   * Get a historical block coin viewpoint.
   * @param {Block} hash
   * @returns {Promise} - Returns {@link CoinView}.
   */

  async getBlockView(block) {
    const view = new CoinView();
    const undo = await this.getUndoCoins(block.hash());

    if (undo.isEmpty())
      return view;

    for (let i = block.txs.length - 1; i > 0; i--) {
      const tx = block.txs[i];

      for (let j = tx.inputs.length - 1; j >= 0; j--) {
        const input = tx.inputs[j];
        undo.apply(view, input.prevout);
      }
    }

    // Undo coins should be empty.
    assert(undo.isEmpty(), 'Undo coins data inconsistency.');

    return view;
  }

  /**
   * Get a transaction with metadata.
   * @param {Hash} hash
   * @deprecated
   * @returns {Promise} - Returns {@link TXMeta}.
   */

  async getMeta(hash) {
    process.emitWarning(
      'deprecated, use node.txindex.getMeta',
      'DeprecationWarning'
    );
    return null;
  }

  /**
   * Retrieve a transaction.
   * @param {Hash} hash
   * @deprecated
   * @returns {Promise} - Returns {@link TX}.
   */

  async getTX(hash) {
    process.emitWarning(
      'deprecated, use node.txindex.getTX',
      'DeprecationWarning'
    );
    return null;
  }

  /**
   * @param {Hash} hash
   * @deprecated
   * @returns {Promise} - Returns Boolean.
   */

  async hasTX(hash) {
    process.emitWarning(
      'deprecated, use node.txindex.hasTX',
      'DeprecationWarning'
    );
    return false;
  }

  /**
   * Get all coins pertinent to an address.
   * @param {Address[]} addrs
   * @deprecated
   * @returns {Promise} - Returns {@link Coin}[].
   */

  async getCoinsByAddress(addrs) {
    process.emitWarning(
      'deprecated, use node.addrindex.getTX',
      'DeprecationWarning'
    );
    return [];
  }

  /**
   * Get all transaction hashes to an address.
   * @param {Address[]} addrs
   * @deprecated
   * @returns {Promise} - Returns {@link Hash}[].
   */

  async getHashesByAddress(addrs) {
    process.emitWarning(
      'deprecated, use node.addrindex.getTX',
      'DeprecationWarning'
    );
    return [];
  }

  /**
   * Get all transactions pertinent to an address.
   * @param {Address[]} addrs
   * @deprecated
   * @returns {Promise} - Returns {@link TX}[].
   */

  async getTXByAddress(addrs) {
    process.emitWarning(
      'deprecated, use node.addrindex.getTX',
      'DeprecationWarning'
    );
    return [];
  }

  /**
   * Get all transactions pertinent to an address.
   * @param {Address[]} addrs
   * @deprecated
   * @returns {Promise} - Returns {@link TXMeta}[].
   */

  async getMetaByAddress(addrs) {
    process.emitWarning(
      'deprecated, use node.addrindex.getMetaByAddress',
      'DeprecationWarning'
    );
    return [];
  }

  /**
   * Scan the blockchain for transactions containing specified address hashes.
   * @param {Hash} start - Block hash to start at.
   * @param {Bloom} filter - Bloom filter containing tx and address hashes.
   * @param {Function} iter - Iterator.
   * @returns {Promise}
   */

  async scan(start, filter, iter) {
    if (start == null)
      start = this.network.genesis.hash;

    if (typeof start === 'number')
      this.logger.info('Scanning from height %d.', start);
    else
      this.logger.info('Scanning from block %s.', util.revHex(start));

    let entry = await this.getEntry(start);

    if (!entry)
      return;

    if (!await this.isMainChain(entry))
      throw new Error('Cannot rescan an alternate chain.');

    let total = 0;

    while (entry) {
      const block = await this.getBlock(entry.hash);
      const txs = [];

      total += 1;

      if (!block) {
        if (!this.options.spv && !this.options.prune)
          throw new Error('Block not found.');
        await iter(entry, txs);
        entry = await this.getNext(entry);
        continue;
      }

      this.logger.info(
        'Scanning block %s (%d).',
        entry.rhash(), entry.height);

      for (let i = 0; i < block.txs.length; i++) {
        const tx = block.txs[i];

        let found = false;

        for (let j = 0; j < tx.outputs.length; j++) {
          const output = tx.outputs[j];
          const hash = output.getHash();

          if (!hash)
            continue;

          if (filter.test(hash)) {
            const prevout = Outpoint.fromTX(tx, j);
            filter.add(prevout.toRaw());
            found = true;
          }
        }

        if (found) {
          txs.push(tx);
          continue;
        }

        if (i === 0)
          continue;

        for (const {prevout} of tx.inputs) {
          if (filter.test(prevout.toRaw())) {
            txs.push(tx);
            break;
          }
        }
      }

      await iter(entry, txs);

      entry = await this.getNext(entry);
    }

    this.logger.info('Finished scanning %d blocks.', total);
  }

  /**
   * Save an entry to the database and optionally
   * connect it as the tip. Note that this method
   * does _not_ perform any verification which is
   * instead performed in {@link Chain#add}.
   * @param {ChainEntry} entry
   * @param {Block} block
   * @param {CoinView?} view - Will not connect if null.
   * @returns {Promise}
   */

  async save(entry, block, view) {
    this.start();
    try {
      await this._save(entry, block, view);
    } catch (e) {
      this.drop();
      throw e;
    }
    await this.commit();
  }

  /**
   * Save an entry.
   * @private
   * @param {ChainEntry} entry
   * @param {Block} block
   * @param {CoinView?} view
   * @returns {Promise}
   */

  async _save(entry, block, view) {
    const hash = block.hash();

    // Hash->height index.
    this.put(layout.h.build(hash), fromU32(entry.height));

    // Entry data.
    this.put(layout.e.build(hash), entry.toRaw());
    this.cacheHash.push(entry.hash, entry);

    // Tip index.
    this.del(layout.p.build(entry.prevBlock));
    this.put(layout.p.build(hash), null);

    // Update state caches.
    this.saveUpdates();

    if (!view) {
      // Save block data.
      await this.saveBlock(entry, block);
      return;
    }

    // Hash->next-block index.
    if (!entry.isGenesis())
      this.put(layout.n.build(entry.prevBlock), hash);

    // Height->hash index.
    this.put(layout.H.build(entry.height), hash);
    this.cacheHeight.push(entry.height, entry);

    // Connect block and save data.
    await this.saveBlock(entry, block, view);

    // Commit new chain state.
    this.put(layout.R.build(), this.pending.commit(hash));
  }

  /**
   * Reconnect the block to the chain.
   * @param {ChainEntry} entry
   * @param {Block} block
   * @param {CoinView} view
   * @returns {Promise}
   */

  async reconnect(entry, block, view) {
    this.start();
    try {
      await this._reconnect(entry, block, view);
    } catch (e) {
      this.drop();
      throw e;
    }
    await this.commit();
  }

  /**
   * Reconnect block.
   * @private
   * @param {ChainEntry} entry
   * @param {Block} block
   * @param {CoinView} view
   * @returns {Promise}
   */

  async _reconnect(entry, block, view) {
    const hash = block.hash();

    assert(!entry.isGenesis());

    // We can now add a hash->next-block index.
    this.put(layout.n.build(entry.prevBlock), hash);

    // We can now add a height->hash index.
    this.put(layout.H.build(entry.height), hash);
    this.cacheHeight.push(entry.height, entry);

    // Re-insert into cache.
    this.cacheHash.push(entry.hash, entry);

    // Update state caches.
    this.saveUpdates();

    // Connect inputs.
    await this.connectBlock(entry, block, view);

    // Update chain state.
    this.put(layout.R.build(), this.pending.commit(hash));
  }

  /**
   * Disconnect block from the chain.
   * @param {ChainEntry} entry
   * @param {Block} block
   * @returns {Promise}
   */

  async disconnect(entry, block) {
    this.start();

    let view;
    try {
      view = await this._disconnect(entry, block);
    } catch (e) {
      this.drop();
      throw e;
    }

    await this.commit();

    return view;
  }

  /**
   * Disconnect block.
   * @private
   * @param {ChainEntry} entry
   * @param {Block} block
   * @returns {Promise} - Returns {@link CoinView}.
   */

  async _disconnect(entry, block) {
    // Remove hash->next-block index.
    this.del(layout.n.build(entry.prevBlock));

    // Remove height->hash index.
    this.del(layout.H.build(entry.height));
    this.cacheHeight.unpush(entry.height);

    // Update state caches.
    this.saveUpdates();

    // Disconnect inputs.
    const view = await this.disconnectBlock(entry, block);

    // Revert chain state to previous tip.
    this.put(layout.R.build(), this.pending.commit(entry.prevBlock));

    return view;
  }

  /**
   * Save state cache updates.
   * @private
   */

  saveUpdates() {
    const updates = this.stateCache.updates;

    if (updates.length === 0)
      return;

    this.logger.info('Saving %d state cache updates.', updates.length);

    for (const update of updates) {
      const {bit, hash} = update;
      this.put(layout.v.build(bit, hash), update.toRaw());
    }
  }

  /**
   * Reset the chain to a height or hash. Useful for replaying
   * the blockchain download for SPV.
   * @param {Hash|Number} block - hash/height
   * @returns {Promise}
   */

  async reset(block) {
    const entry = await this.getEntry(block);

    if (!entry)
      throw new Error('Block not found.');

    if (!await this.isMainChain(entry))
      throw new Error('Cannot reset on alternate chain.');

    if (this.options.prune)
      throw new Error('Cannot reset when pruned.');

    // We need to remove all alternate
    // chains first. This is ugly, but
    // it's the only safe way to reset
    // the chain.
    await this.removeChains();

    let tip = await this.getTip();
    assert(tip);

    this.logger.debug('Resetting main chain to: %s', entry.rhash());

    for (;;) {
      this.start();

      // Stop once we hit our target tip.
      if (tip.hash === entry.hash) {
        this.put(layout.R.build(), this.pending.commit(tip.hash));
        await this.commit();
        break;
      }

      assert(!tip.isGenesis());

      // Revert the tip index.
      this.del(layout.p.build(tip.hash));
      this.put(layout.p.build(tip.prevBlock), null);

      // Remove all records (including
      // main-chain-only records).
      this.del(layout.H.build(tip.height));
      this.del(layout.h.build(tip.hash));
      this.del(layout.e.build(tip.hash));
      this.del(layout.n.build(tip.prevBlock));

      // Disconnect and remove block data.
      try {
        await this.removeBlock(tip);
      } catch (e) {
        this.drop();
        throw e;
      }

      // Revert chain state to previous tip.
      this.put(layout.R.build(), this.pending.commit(tip.prevBlock));

      await this.commit();

      // Update caches _after_ successful commit.
      this.cacheHeight.remove(tip.height);
      this.cacheHash.remove(tip.hash);

      tip = await this.getPrevious(tip);
      assert(tip);
    }

    return tip;
  }

  /**
   * Remove all alternate chains.
   * @returns {Promise}
   */

  async removeChains() {
    const tips = await this.getTips();

    // Note that this has to be
    // one giant atomic write!
    this.start();

    try {
      for (const tip of tips)
        await this._removeChain(tip);
    } catch (e) {
      this.drop();
      throw e;
    }

    await this.commit();
  }

  /**
   * Remove an alternate chain.
   * @private
   * @param {Hash} hash - Alternate chain tip.
   * @returns {Promise}
   */

  async _removeChain(hash) {
    let tip = await this.getEntryByHash(hash);

    if (!tip)
      throw new Error('Alternate chain tip not found.');

    this.logger.debug('Removing alternate chain: %s.', tip.rhash());

    for (;;) {
      if (await this.isMainChain(tip))
        break;

      assert(!tip.isGenesis());

      // Remove all non-main-chain records.
      this.del(layout.p.build(tip.hash));
      this.del(layout.h.build(tip.hash));
      this.del(layout.e.build(tip.hash));
      this.del(layout.b.build(tip.hash));

      // Queue up hash to be removed
      // on successful write.
      this.cacheHash.unpush(tip.hash);

      tip = await this.getPrevious(tip);
      assert(tip);
    }
  }

  /**
   * Save a block (not an entry) to the
   * database and potentially connect the inputs.
   * @param {ChainEntry} entry
   * @param {Block} block
   * @param {CoinView?} view
   * @returns {Promise} - Returns {@link Block}.
   */

  async saveBlock(entry, block, view) {
    const hash = block.hash();

    if (this.options.spv)
      return;

    // Write actual block data (this may be
    // better suited to flat files in the future).
    this.put(layout.b.build(hash), block.toRaw());

    if (!view)
      return;

    await this.connectBlock(entry, block, view);
  }

  /**
   * Remove a block (not an entry) to the database.
   * Disconnect inputs.
   * @param {ChainEntry} entry
   * @returns {Promise} - Returns {@link Block}.
   */

  async removeBlock(entry) {
    if (this.options.spv)
      return new CoinView();

    const block = await this.getBlock(entry.hash);

    if (!block)
      throw new Error('Block not found.');

    this.del(layout.b.build(block.hash()));

    return this.disconnectBlock(entry, block);
  }

  /**
   * Commit coin view to database.
   * @private
   * @param {CoinView} view
   */

  saveView(view) {
    for (const [hash, coins] of view.map) {
      for (const [index, coin] of coins.outputs) {
        if (coin.spent) {
          this.del(layout.c.build(hash, index));
          this.coinCache.unpush(hash + index);
          continue;
        }

        const raw = coin.toRaw();

        this.put(layout.c.build(hash, index), raw);
        this.coinCache.push(hash + index, raw);
      }
    }
  }

  /**
   * Connect block inputs.
   * @param {ChainEntry} entry
   * @param {Block} block
   * @param {CoinView} view
   * @returns {Promise} - Returns {@link Block}.
   */

  async connectBlock(entry, block, view) {
    if (this.options.spv)
      return undefined;

    const hash = block.hash();

    this.pending.connect(block);

    // Genesis block's coinbase is unspendable.
    if (entry.isGenesis())
      return undefined;

    // Update chain state value.
    for (let i = 0; i < block.txs.length; i++) {
      const tx = block.txs[i];

      if (i > 0) {
        for (const {prevout} of tx.inputs)
          this.pending.spend(view.getOutput(prevout));
      }

      for (const output of tx.outputs) {
        if (output.script.isUnspendable())
          continue;

        this.pending.add(output);
      }
    }

    // Commit new coin state.
    this.saveView(view);

    // Write undo coins (if there are any).
    if (!view.undo.isEmpty())
      this.put(layout.u.build(hash), view.undo.commit());

    // Prune height-288 if pruning is enabled.
    return this.pruneBlock(entry);
  }

  /**
   * Disconnect block inputs.
   * @param {ChainEntry} entry
   * @param {Block} block
   * @returns {Promise} - Returns {@link CoinView}.
   */

  async disconnectBlock(entry, block) {
    const view = new CoinView();

    if (this.options.spv)
      return view;

    const hash = block.hash();
    const undo = await this.getUndoCoins(hash);

    this.pending.disconnect(block);

    // Disconnect all transactions.
    for (let i = block.txs.length - 1; i >= 0; i--) {
      const tx = block.txs[i];

      if (i > 0) {
        for (let j = tx.inputs.length - 1; j >= 0; j--) {
          const {prevout} = tx.inputs[j];
          undo.apply(view, prevout);
          this.pending.add(view.getOutput(prevout));
        }
      }

      // Remove any created coins.
      view.removeTX(tx, entry.height);

      for (let j = tx.outputs.length - 1; j >= 0; j--) {
        const output = tx.outputs[j];

        if (output.script.isUnspendable())
          continue;

        this.pending.spend(output);
      }
    }

    // Undo coins should be empty.
    assert(undo.isEmpty(), 'Undo coins data inconsistency.');

    // Commit new coin state.
    this.saveView(view);

    // Remove undo coins.
    this.del(layout.u.build(hash));

    return view;
  }

  /**
   * Prune a block from the chain and
   * add current block to the prune queue.
   * @private
   * @param {ChainEntry} entry
   * @returns {Promise}
   */

  async pruneBlock(entry) {
    if (this.options.spv)
      return;

    if (!this.options.prune)
      return;

    const height = entry.height - this.network.block.keepBlocks;

    if (height <= this.network.block.pruneAfterHeight)
      return;

    const hash = await this.getHash(height);

    if (!hash)
      return;

    this.del(layout.b.build(hash));
    this.del(layout.u.build(hash));
  }

  /**
   * Save database options.
   * @returns {Promise}
   */

  saveFlags() {
    const flags = ChainFlags.fromOptions(this.options);
    const b = this.db.batch();
    b.put(layout.O.build(), flags.toRaw());
    return b.write();
  }
}

/**
 * ChainFlags
 */

class ChainFlags {
  /**
   * Create chain flags.
   * @alias module:blockchain.ChainFlags
   * @constructor
   */

  constructor(options) {
    this.network = Network.primary;
    this.spv = false;
    this.witness = true;
    this.bip91 = false;
    this.bip148 = false;
    this.prune = false;
    this.indexTX = false;
    this.indexAddress = false;

    if (options)
      this.fromOptions(options);
  }

  fromOptions(options) {
    this.network = Network.get(options.network);

    if (options.spv != null) {
      assert(typeof options.spv === 'boolean');
      this.spv = options.spv;
    }

    if (options.bip91 != null) {
      assert(typeof options.bip91 === 'boolean');
      this.bip91 = options.bip91;
    }

    if (options.bip148 != null) {
      assert(typeof options.bip148 === 'boolean');
      this.bip148 = options.bip148;
    }

    if (options.prune != null) {
      assert(typeof options.prune === 'boolean');
      this.prune = options.prune;
    }

    if (options.indexTX != null) {
      assert(typeof options.indexTX === 'boolean');
      this.indexTX = options.indexTX;
    }

    if (options.indexAddress != null) {
      assert(typeof options.indexAddress === 'boolean');
      this.indexAddress = options.indexAddress;
    }

    return this;
  }

  static fromOptions(data) {
    return new ChainFlags().fromOptions(data);
  }

  toRaw() {
    const bw = bio.write(12);

    let flags = 0;

    if (this.spv)
      flags |= 1 << 0;

    if (this.witness)
      flags |= 1 << 1;

    if (this.prune)
      flags |= 1 << 2;

    if (this.indexTX)
      flags |= 1 << 3;

    if (this.indexAddress)
      flags |= 1 << 4;

    if (this.bip91)
      flags |= 1 << 5;

    if (this.bip148)
      flags |= 1 << 6;

    bw.writeU32(this.network.magic);
    bw.writeU32(flags);
    bw.writeU32(0);

    return bw.render();
  }

  fromRaw(data) {
    const br = bio.read(data);

    this.network = Network.fromMagic(br.readU32());

    const flags = br.readU32();

    this.spv = (flags & 1) !== 0;
    this.witness = (flags & 2) !== 0;
    this.prune = (flags & 4) !== 0;
    this.indexTX = (flags & 8) !== 0;
    this.indexAddress = (flags & 16) !== 0;
    this.bip91 = (flags & 32) !== 0;
    this.bip148 = (flags & 64) !== 0;

    return this;
  }

  static fromRaw(data) {
    return new ChainFlags().fromRaw(data);
  }
}

/**
 * Chain State
 */

class ChainState {
  /**
   * Create chain state.
   * @alias module:blockchain.ChainState
   * @constructor
   */

  constructor() {
    this.tip = consensus.NULL_HASH;
    this.tx = 0;
    this.coin = 0;
    this.value = 0;
    this.committed = false;
  }

  rhash() {
    return util.revHex(this.tip);
  }

  clone() {
    const state = new ChainState();
    state.tip = this.tip;
    state.tx = this.tx;
    state.coin = this.coin;
    state.value = this.value;
    return state;
  }

  connect(block) {
    this.tx += block.txs.length;
  }

  disconnect(block) {
    this.tx -= block.txs.length;
  }

  add(coin) {
    this.coin += 1;
    this.value += coin.value;
  }

  spend(coin) {
    this.coin -= 1;
    this.value -= coin.value;
  }

  commit(hash) {
    if (typeof hash !== 'string')
      hash = hash.toString('hex');
    this.tip = hash;
    this.committed = true;
    return this.toRaw();
  }

  toRaw() {
    const bw = bio.write(56);
    bw.writeHash(this.tip);
    bw.writeU64(this.tx);
    bw.writeU64(this.coin);
    bw.writeU64(this.value);
    return bw.render();
  }

  static fromRaw(data) {
    const state = new ChainState();
    const br = bio.read(data);
    state.tip = br.readHash('hex');
    state.tx = br.readU64();
    state.coin = br.readU64();
    state.value = br.readU64();
    return state;
  }
}

/**
 * State Cache
 */

class StateCache {
  /**
   * Create state cache.
   * @alias module:blockchain.StateCache
   * @constructor
   */

  constructor(network) {
    this.network = network;
    this.bits = [];
    this.updates = [];
    this.init();
  }

  init() {
    for (let i = 0; i < 32; i++)
      this.bits.push(null);

    for (const {bit} of this.network.deploys) {
      assert(!this.bits[bit]);
      this.bits[bit] = new Map();
    }
  }

  set(bit, entry, state) {
    const cache = this.bits[bit];

    assert(cache);

    if (cache.get(entry.hash) !== state) {
      cache.set(entry.hash, state);
      this.updates.push(new CacheUpdate(bit, entry.hash, state));
    }
  }

  get(bit, entry) {
    const cache = this.bits[bit];

    assert(cache);

    const state = cache.get(entry.hash);

    if (state == null)
      return -1;

    return state;
  }

  commit() {
    this.updates.length = 0;
  }

  drop() {
    for (const {bit, hash} of this.updates) {
      const cache = this.bits[bit];
      assert(cache);
      cache.delete(hash);
    }

    this.updates.length = 0;
  }

  insert(bit, hash, state) {
    const cache = this.bits[bit];
    assert(cache);
    cache.set(hash, state);
  }
}

/**
 * Cache Update
 */

class CacheUpdate {
  /**
   * Create cache update.
   * @constructor
   * @ignore
   */

  constructor(bit, hash, state) {
    this.bit = bit;
    this.hash = hash;
    this.state = state;
  }

  toRaw() {
    const data = Buffer.allocUnsafe(1);
    data[0] = this.state;
    return data;
  }
}

/*
 * Helpers
 */

function getSize(value) {
  return value.length + 80;
}

function fromU32(num) {
  const data = Buffer.allocUnsafe(4);
  data.writeUInt32LE(num, 0, true);
  return data;
}

/*
 * Expose
 */

module.exports = ChainDB;<|MERGE_RESOLUTION|>--- conflicted
+++ resolved
@@ -59,14 +59,9 @@
     this.logger.info('Opening ChainDB...');
 
     await this.db.open();
-    await this.db.verify(layout.V.build(), 'chain', 5);
-
-<<<<<<< HEAD
+    await this.db.verify(layout.V.build(), 'chain', 0x80 | 5);
+
     const state = await this.getState();
-=======
-  await this.db.open();
-  await this.db.checkVersion('V', 0x80 | 3);
->>>>>>> afd34c46
 
     if (state) {
       // Verify options have not changed.
